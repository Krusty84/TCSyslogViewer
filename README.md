--- conflicted
+++ resolved
@@ -2,7 +2,7 @@
 
 ## What is this?
 
-**TCSyslogViewer** is a Visual Studio Code extension that makes working with Siemens Teamcenter `.syslog` files. 
+**TCSyslogViewer** is a Visual Studio Code extension that makes working with Siemens Teamcenter `.syslog` files.
 It parses large logs, organises their content into rich explorer views, and provides tooling to jump to interesting sections, save favourites, and analyse recurring patterns.
 
 ![image](https://github.com/user-attachments/assets/b4190216-9db9-491d-a989-994f7eb39a0b?raw=true)
@@ -27,20 +27,20 @@
 
 ## Commands
 
-| Command | Description |
-| --- | --- |
-| `TC Syslog Viewer: Refresh Syslog File` | Reparse the active syslog and refresh all views. |
-| `TC Syslog Viewer: Open Syslog File` | Show an open dialog constrained to `.syslog` files. |
-| `TC Syslog Viewer: Open Category` | Open the selected category in a preview editor. |
-| `TC Syslog Viewer: Open Entry` | Preview a single log entry. |
-| `TC Syslog Viewer: Add to Favorites` | Save the current selection for quick access later. |
-| `TC Syslog Viewer: Edit Favorite Comment` | Update the note associated with a favourite entry. |
-| `TC Syslog Viewer: Remove Favorite` | Delete a favourite from the list. |
-| `TC Syslog Viewer: Open Favorite Entry` | Navigate to the favourite in the source document. |
-| `TC Syslog Viewer: Find All Occurrences` | Search for the current selection across the active document and store the session. |
-| `TC Syslog Viewer: Find All Occurrences Open in Editor` | Search and open results directly in an editor tab. |
-| `TC Syslog Viewer: Close Occurrences Result` | Remove a search session from the Occurrences panel. |
-| `TC Syslog Viewer: Chat w/ AI` | Open a conversational turn with the AI assistant using the active syslog context. |
+| Command                                                 | Description                                                                        |
+| ------------------------------------------------------- | ---------------------------------------------------------------------------------- |
+| `TC Syslog Viewer: Refresh Syslog File`                 | Reparse the active syslog and refresh all views.                                   |
+| `TC Syslog Viewer: Open Syslog File`                    | Show an open dialog constrained to `.syslog` files.                                |
+| `TC Syslog Viewer: Open Category`                       | Open the selected category in a preview editor.                                    |
+| `TC Syslog Viewer: Open Entry`                          | Preview a single log entry.                                                        |
+| `TC Syslog Viewer: Add to Favorites`                    | Save the current selection for quick access later.                                 |
+| `TC Syslog Viewer: Edit Favorite Comment`               | Update the note associated with a favourite entry.                                 |
+| `TC Syslog Viewer: Remove Favorite`                     | Delete a favourite from the list.                                                  |
+| `TC Syslog Viewer: Open Favorite Entry`                 | Navigate to the favourite in the source document.                                  |
+| `TC Syslog Viewer: Find All Occurrences`                | Search for the current selection across the active document and store the session. |
+| `TC Syslog Viewer: Find All Occurrences Open in Editor` | Search and open results directly in an editor tab.                                 |
+| `TC Syslog Viewer: Close Occurrences Result`            | Remove a search session from the Occurrences panel.                                |
+| `TC Syslog Viewer: Chat w/ AI`                          | Open a conversational turn with the AI assistant using the active syslog context.  |
 
 Context menus in the explorer and editor provide shortcuts for the same actions when a `.syslog` file is active:
 
@@ -48,18 +48,4 @@
 
 ![image](https://github.com/user-attachments/assets/64bafcab-706f-46d6-a4fd-06b70a100299?raw=true)
 
-<<<<<<< HEAD
-<img width="1295" height="586" alt="image" src="https://github.com/user-attachments/assets/b5d1834e-6872-44b7-ba22-b535cd412ea3" />
-
-## 🔮 AI Agent configuration
-
-The repository ships with an `mcp_reference/` folder that demonstrates a standalone AI agent backed by DeepSeek/OpenAI/Ollama. The same ideas now live inside the extension:
-
-- All entries from `mcp_reference/config.json` surface as VS Code settings under **TC Syslog Viewer → AI** (`provider`, `model`, `apiKey`, `server.authToken`, `workspace`).
-- The **AI Chat** view (panel) takes its title from the provider/model so you immediately know which LLM is active.
-- When you run `TC Syslog Viewer: Chat w/ AI`, the agent shares the current syslog excerpt/selection with the LLM. The model can call domain tools (log level stats, window snippets, token lookups) via MCP-style function calls before replying in the panel.
-
-If the provider is offline or no API key is configured, the extension falls back to a deterministic local summary so you still receive quick guidance.
-=======
-![image](https://github.com/user-attachments/assets/b5d1834e-6872-44b7-ba22-b535cd412ea3?raw=true)
->>>>>>> b490386e
+<img width="1295" height="586" alt="image" src="https://github.com/user-attachments/assets/b5d1834e-6872-44b7-ba22-b535cd412ea3" />